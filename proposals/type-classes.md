--- conflicted
+++ resolved
@@ -275,14 +275,6 @@
 fun addInts(): Int = add(1, 2)
 ```
 
-<<<<<<< HEAD
-1. The compiler first looks at the file the interface is defined in. If it finds exactly one implementation it uses that instance.
-2. If it fails to find an implementation in the interface's file, it then looks at the files of the implemented types. For each type class parameter check the file it was defined in. If exactly one implementation is found use that instance.
-3. If no matching implementation is found in either of these places, fail to compile.
-4. If more than one matching implementation is found, fail to compile and indicate that there or conflicting instances.
-
-Some of these examples were originally proposed by Roman Elizarov and the Kategory contributors, where these features where originally discussed https://github.com/Kotlin/KEEP/pull/87
-=======
 1. The compiler first looks at the function context where the invocation is happening. If a function argument matches the required instance for a typeclass, it uses that instance; e.g.:
 
 ```kotlin
@@ -300,8 +292,8 @@
 3. If no matching implementation is found in either of these places fail to compile.
 4. If more than one matching implementation is found, fail to compile and indicate that there or conflicting instances.
 
-Some of these examples were originally proposed by Roman Elizarov and the Arrow contributors where these features where originally discussed https://github.com/Kotlin/KEEP/pull/87
->>>>>>> 84d16ce8
+Some of these examples were originally proposed by Roman Elizarov and the Arrow contributors where these features were originally discussed https://github.com/Kotlin/KEEP/pull/87
+
 
 ## Appendix A: Orphan Implementations
 
